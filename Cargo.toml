[workspace]
members = ["primitives", "script", "program", "nori", "nori-hash", "nori-program"]
resolver = "2"

[workspace.package]
license = "MIT"
edition = "2021"
authors = ["xavierdmello", "ratankaliani"]
homepage = "https://succinctlabs.github.io/sp1-helios/"
repository = "https://github.com/succinctlabs/sp1-helios"

[workspace.dependencies]

# nori
nori = { path = "nori" }
nori-hash = { path = "nori-hash" }
nori-sp1-helios-primitives = { path = "nori-primitives" }
nori-sp1-helios-program = { path = "nori-program" }

# o1-js
kimchi = { git = "https://github.com/jk89/proof-systems", branch = "jk89/remove-tikv" }

# sp1-helios
sp1-helios-script = { path = "script" }
sp1-helios-program = { path = "program" }
sp1-helios-primitives = { path = "primitives" }

# helios
helios = { git = "https://github.com/a16z/helios", tag = "0.8.6" }
helios-consensus-core = { git = "https://github.com/a16z/helios", tag = "0.8.6" }
helios-ethereum = { git = "https://github.com/a16z/helios", tag = "0.8.6" }

# general
dotenv = "0.15.0"
eyre = "0.6.12"
<<<<<<< HEAD
sp1-sdk = "=4.1.7"
sp1-build = "4.1.7"
=======
sp1-sdk = "5.0.0"
sp1-build = "5.0.0"
>>>>>>> c9e81c8e
tokio = "1.38.0"
tracing = "0.1.37"
serde = "=1.0.219"
thiserror = "1.0.61"
zduny-wasm-timer = "0.2.8"
serde_cbor = "0.11.2"
hex = "0.4.3"
serde_json = "1.0.125"
alloy-sol-types = "0.8.15"
clap = "4.5.9"
log = "0.4.22"
env_logger = "0.11.3"
alloy-primitives = "0.8.15"
alloy = { version = "0.9.1", features = ["full"] }
alloy-trie = "0.7.9"
alloy-rlp = { version = "0.3.9", default-features = false, features = [
    "derive",
    "arrayvec",
] }
anyhow = "1.0.86"
reqwest = "0.12.5"
tree_hash = "0.9.0"
serde_with = { version = "3.4.0", features = ["hex"] }
cargo_metadata = "0.18"
sha2-v0-10-8 = { git = "https://github.com/sp1-patches/RustCrypto-hashes", package = "sha2", tag = "patch-sha2-0.10.8-sp1-4.0.0" }
once_cell = "=1.21.3"

[patch.crates-io]
sha2-v0-9-9 = { git = "https://github.com/sp1-patches/RustCrypto-hashes", package = "sha2", tag = "patch-sha2-0.9.9-sp1-4.0.0" }
sha2-v0-10-8 = { git = "https://github.com/sp1-patches/RustCrypto-hashes", package = "sha2", tag = "patch-sha2-0.10.8-sp1-4.0.0" }
sha3-v0-10-8 = { git = "https://github.com/sp1-patches/RustCrypto-hashes", package = "sha3", tag = "patch-sha3-0.10.8-sp1-4.0.0" }
tiny-keccak = { git = "https://github.com/sp1-patches/tiny-keccak", tag = "patch-2.0.2-sp1-4.0.0" }
bls12_381 = { git = "https://github.com/sp1-patches/bls12_381", tag = "patch-0.8.0-sp1-5.0.0-v2" }
# From upstream: https://github.com/a16z/helios/blob/master/Cargo.toml#L115
ethereum_hashing = { git = "https://github.com/ncitron/ethereum_hashing", rev = "7ee70944ed4fabe301551da8c447e4f4ae5e6c35" }<|MERGE_RESOLUTION|>--- conflicted
+++ resolved
@@ -33,13 +33,8 @@
 # general
 dotenv = "0.15.0"
 eyre = "0.6.12"
-<<<<<<< HEAD
-sp1-sdk = "=4.1.7"
-sp1-build = "4.1.7"
-=======
 sp1-sdk = "5.0.0"
 sp1-build = "5.0.0"
->>>>>>> c9e81c8e
 tokio = "1.38.0"
 tracing = "0.1.37"
 serde = "=1.0.219"
